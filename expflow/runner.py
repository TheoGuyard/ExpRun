from pathlib import Path
from typing import Union
from .experiment import Experiment


class Runner:

    def __init__(self, verbose: bool = True) -> None:
        self.verbose = verbose

    def run(
        self,
        experiment_type: Experiment,
        config_path: Path,
        results_dir: Path,
        repeats: int = 1,
    ) -> None:

<<<<<<< HEAD
        assert issubclass(experiment_type, Experiment)
        assert isinstance(config_path, Path)
        assert isinstance(results_dir, Path)
        assert isinstance(repeats, int)
=======
>>>>>>> 95a0c0f2
        assert repeats >= 1

        config_path = Path(config_path)

        if self.verbose:
            print("")
            print("experiment: {}".format(experiment_type.__name__))
            print("config file: {}".format(config_path.name))
            print("results dir: {}".format(results_dir))

        experiment = experiment_type(config_path)
        for repeat in range(repeats):
            if self.verbose:
                print()
                print("repeat {}/{}".format(repeat + 1, repeats))
            experiment.setup()
            result = experiment.run()
            experiment.save_result(result, results_dir)
            experiment.cleanup()

    def plot(
        self,
        experiment_type: Experiment,
        config_path: Union[str, Path],
        results_dir: Union[str, Path],
        save_dir: Union[str, Path, None] = None,
    ) -> None:

        assert issubclass(experiment_type, Experiment)
        assert isinstance(config_path, Path)
        assert isinstance(results_dir, Path)

        config_path = Path(config_path)

        if self.verbose:
            print("experiment: {}".format(experiment_type.__name__))
            print("config file: {}".format(config_path.name))
            print("results dir: {}".format(results_dir))
            print("save dir: {}".format(save_dir))
            print("searching results...")

        experiment = experiment_type(config_path)
        results = experiment.find_results(results_dir)

        if self.verbose:
            print("  found: {} matching results".format(len(results)))

        if len(results) == 0:
            return

        if self.verbose:
            print("plotting...")

        self.plot_data = experiment.plot(results)

        if save_dir is not None:
            if self.verbose:
                print("saving...")
            experiment.save_plot(self.plot_data, save_dir)<|MERGE_RESOLUTION|>--- conflicted
+++ resolved
@@ -16,13 +16,6 @@
         repeats: int = 1,
     ) -> None:
 
-<<<<<<< HEAD
-        assert issubclass(experiment_type, Experiment)
-        assert isinstance(config_path, Path)
-        assert isinstance(results_dir, Path)
-        assert isinstance(repeats, int)
-=======
->>>>>>> 95a0c0f2
         assert repeats >= 1
 
         config_path = Path(config_path)
