--- conflicted
+++ resolved
@@ -24,11 +24,7 @@
     def cleanup(self) -> None: ...
 
     @abstractmethod
-<<<<<<< HEAD
-    def plot(self, results: list[dict]) -> dict: ...
-=======
     def plot(results: list) -> None: ...
->>>>>>> 95a0c0f2
 
     def save_result(self, result: dict, results_dir: Union[str, Path]) -> None:
         uuid_chars = string.ascii_lowercase
